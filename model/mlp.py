--- conflicted
+++ resolved
@@ -98,19 +98,12 @@
 
 class MLP(BaseMLP):
     def __init__(self, layer_sizes, l2_reg=1e-5, postprocessing=None, loss=nn.MSELoss,
-<<<<<<< HEAD
                  optimizer=None, activation = F.leaky_relu):
         if postprocessing is None:
             postprocessing = lambda x: x
 
         super(MLP, self).__init__(layer_sizes, postprocessing, activation)
-=======
-                 optimizer=None):
-        if postprocessing is None:
-            postprocessing = lambda x: x
 
-        super(MLP, self).__init__(layer_sizes, postprocessing)
->>>>>>> f63c2d50
         self.criterion = loss()
 
         if optimizer is None:
